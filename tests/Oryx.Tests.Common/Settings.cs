--- conflicted
+++ resolved
@@ -1,4 +1,4 @@
-﻿// --------------------------------------------------------------------------------------------
+// --------------------------------------------------------------------------------------------
 // Copyright (c) Microsoft Corporation. All rights reserved.
 // Licensed under the MIT license.
 // --------------------------------------------------------------------------------------------
@@ -8,11 +8,7 @@
     public class Settings
     {
         public const string BuildImageName = "oryxtests/build:latest";
-<<<<<<< HEAD
         public const string SlimBuildImageName = "oryxtests/build:slim";
-=======
-        public const string SlimBuildImageName = "oryxtests/build-slim:latest";
->>>>>>> 20187134
 
         public const string RemoveTestContainersEnvironmentVariableName = "ORYX_REMOVE_TEST_CONTAINERS";
 
