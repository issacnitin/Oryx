﻿// --------------------------------------------------------------------------------------------
// Copyright (c) Microsoft Corporation. All rights reserved.
// Licensed under the MIT license.
// --------------------------------------------------------------------------------------------

using Microsoft.Oryx.Tests.Common;
using System;
using Xunit;
using Xunit.Abstractions;

namespace Microsoft.Oryx.RuntimeImage.Tests
{
    public class NodeRuntimeImageContainsVersionAndCommitInfo : NodeRuntimeImageTestBase
    {
        public NodeRuntimeImageContainsVersionAndCommitInfo(
            ITestOutputHelper output, TestTempDirTestFixture testTempDirTestFixture)
            : base(output, testTempDirTestFixture)
        {
        }

        [SkippableTheory]
        [MemberData(nameof(TestValueGenerator.GetNodeVersions), MemberType = typeof(TestValueGenerator))]
        public void NodeImage_Contains_VersionAndCommit_Information(string version)
        {
            // We can't always rely on git commit ID as env variable in case build context is not correctly passed
            // so we should check agent_os environment variable to know if the build is happening in azure devops agent
            // or locally, locally we need to skip this test
            var agentOS = Environment.GetEnvironmentVariable("AGENT_OS");
            Skip.If(string.IsNullOrEmpty(agentOS));

            // Arrange
            var gitCommitID = GitHelper.GetCommitID();
            var buildNumber = Environment.GetEnvironmentVariable("BUILD_BUILDNUMBER");
            var expectedOryxVersion = string.Concat(Settings.OryxVersion, buildNumber);

            // Act
            var result = _dockerCli.Run(new DockerRunArguments
            {
<<<<<<< HEAD
                ImageId = $"{_imageBase}/node:{version}",
=======
                ImageId = GenerateRuntimeImage("node", version),
>>>>>>> d7c499f4
                CommandToExecuteOnRun = "oryx",
                CommandArguments = new[] { " " }
            });

            // Assert
            RunAsserts(
                () =>
                {
                    Assert.True(result.IsSuccess);
                    Assert.NotNull(result.StdErr);
                    Assert.DoesNotContain(".unspecified, Commit: unspecified", result.StdErr);
                    Assert.Contains(gitCommitID, result.StdErr);
                    Assert.Contains(expectedOryxVersion, result.StdErr);
                },
                result.GetDebugInfo());
        }

    }
}<|MERGE_RESOLUTION|>--- conflicted
+++ resolved
@@ -36,11 +36,7 @@
             // Act
             var result = _dockerCli.Run(new DockerRunArguments
             {
-<<<<<<< HEAD
-                ImageId = $"{_imageBase}/node:{version}",
-=======
                 ImageId = GenerateRuntimeImage("node", version),
->>>>>>> d7c499f4
                 CommandToExecuteOnRun = "oryx",
                 CommandArguments = new[] { " " }
             });
