﻿// --------------------------------------------------------------------------------------------
// Copyright (c) Microsoft Corporation. All rights reserved.
// Licensed under the MIT license.
// --------------------------------------------------------------------------------------------

using Microsoft.Oryx.Tests.Common;
using Xunit;
using Xunit.Abstractions;

namespace Microsoft.Oryx.RuntimeImage.Tests
{
    public class NodeRuntimeImageContainsRequiredPrograms : NodeRuntimeImageTestBase
    {
        public NodeRuntimeImageContainsRequiredPrograms(
            ITestOutputHelper output, TestTempDirTestFixture testTempDirTestFixture)
            : base(output, testTempDirTestFixture)
        {
        }

        [Theory]
        [MemberData(nameof(TestValueGenerator.GetNodeVersions), MemberType = typeof(TestValueGenerator))]
        public void NodeImage_Contains_RequiredPrograms(string nodeTag)
        {
            // Arrange & Act
            var result = _dockerCli.Run(new DockerRunArguments
            {
<<<<<<< HEAD
                ImageId = $"{_imageBase}/node:{nodeTag}",
=======
                ImageId = GenerateRuntimeImage("node", nodeTag),
>>>>>>> d7c499f4
                CommandToExecuteOnRun = "/bin/sh",
                CommandArguments = new[]
                {
                    "-c",
                    "which tar && which unzip && which pm2 && /opt/node-wrapper/node --version"
                }
            });

            // Assert
            RunAsserts(() => Assert.True(result.IsSuccess), result.GetDebugInfo());
        }

        [Theory]
        [MemberData(nameof(TestValueGenerator.GetNodeVersions), MemberType = typeof(TestValueGenerator))]
        public void NodeImage_Contains_ApplicationInsights(string nodeTag)
        {
            // Arrange & Act
            var result = _dockerCli.Run(new DockerRunArguments
            {
<<<<<<< HEAD
                ImageId = $"{_imageBase}/node:{nodeTag}",
=======
                ImageId = GenerateRuntimeImage("node", nodeTag),
>>>>>>> d7c499f4
                CommandToExecuteOnRun = "/bin/sh",
                CommandArguments = new[]
                {
                    "-c",
                    "npm list -g applicationinsights"
                }
            });

            var actualOutput = result.StdOut.ReplaceNewLine();

            // Assert
            RunAsserts(
                () =>
                {
                    Assert.True(result.IsSuccess);
                    Assert.Contains("applicationinsights@1.4.1", actualOutput);
                    Assert.Contains("/usr/local/lib", actualOutput);
                },
                result.GetDebugInfo());
        }
    }
}<|MERGE_RESOLUTION|>--- conflicted
+++ resolved
@@ -24,11 +24,7 @@
             // Arrange & Act
             var result = _dockerCli.Run(new DockerRunArguments
             {
-<<<<<<< HEAD
-                ImageId = $"{_imageBase}/node:{nodeTag}",
-=======
                 ImageId = GenerateRuntimeImage("node", nodeTag),
->>>>>>> d7c499f4
                 CommandToExecuteOnRun = "/bin/sh",
                 CommandArguments = new[]
                 {
@@ -48,11 +44,7 @@
             // Arrange & Act
             var result = _dockerCli.Run(new DockerRunArguments
             {
-<<<<<<< HEAD
-                ImageId = $"{_imageBase}/node:{nodeTag}",
-=======
                 ImageId = GenerateRuntimeImage("node", nodeTag),
->>>>>>> d7c499f4
                 CommandToExecuteOnRun = "/bin/sh",
                 CommandArguments = new[]
                 {
