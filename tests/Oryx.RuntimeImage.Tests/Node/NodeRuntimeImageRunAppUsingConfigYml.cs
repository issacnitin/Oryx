﻿// --------------------------------------------------------------------------------------------
// Copyright (c) Microsoft Corporation. All rights reserved.
// Licensed under the MIT license.
// --------------------------------------------------------------------------------------------

using Microsoft.Oryx.Common;
using Microsoft.Oryx.Tests.Common;
using System.Collections.Generic;
using System.IO;
using System.Threading.Tasks;
using Xunit;
using Xunit.Abstractions;

namespace Microsoft.Oryx.RuntimeImage.Tests
{
    public class NodeRuntimeImageRunAppUsingConfigYml : NodeRuntimeImageTestBase
    {
        public NodeRuntimeImageRunAppUsingConfigYml(
            ITestOutputHelper output, TestTempDirTestFixture testTempDirTestFixture)
            : base(output, testTempDirTestFixture)
        {
        }

        [Theory]
        [MemberData(nameof(TestValueGenerator.GetNodeVersions_SupportPm2), MemberType = typeof(TestValueGenerator))]
        public async Task RunNodeAppUsingConfigYml(string nodeVersion)
        {

            var appName = "express-config-yaml";
            var hostDir = Path.Combine(_hostSamplesDir, "nodejs", appName);
            var volume = DockerVolume.CreateMirror(hostDir);
            var dir = volume.ContainerDir;
            int containerPort = 80;

            var runAppScript = new ShellScriptBuilder()
                .AddCommand($"cd {dir}/app")
                .AddCommand("npm install")
                .AddCommand("cd ..")
                .AddCommand($"oryx -bindPort {containerPort} -userStartupCommand config.yml")
                .AddCommand("./run.sh")
                .ToString();

            await EndToEndTestHelper.RunAndAssertAppAsync(
<<<<<<< HEAD
                imageName: $"{_imageBase}/node:{nodeVersion}",
=======
                imageName: GenerateRuntimeImage("node", nodeVersion),
>>>>>>> d7c499f4
                output: _output,
                volumes: new List<DockerVolume> { volume },
                environmentVariables: null,
                containerPort,
                link: null,
                runCmd: "/bin/sh",
                runArgs: new[] { "-c", runAppScript },
                assertAction: async (hostPort) =>
                {
                    var data = await _httpClient.GetStringAsync($"http://localhost:{hostPort}/");
                    Assert.Equal("Hello World from express!", data);
                },
                dockerCli: _dockerCli);
        }
    }
}<|MERGE_RESOLUTION|>--- conflicted
+++ resolved
@@ -41,11 +41,7 @@
                 .ToString();
 
             await EndToEndTestHelper.RunAndAssertAppAsync(
-<<<<<<< HEAD
-                imageName: $"{_imageBase}/node:{nodeVersion}",
-=======
                 imageName: GenerateRuntimeImage("node", nodeVersion),
->>>>>>> d7c499f4
                 output: _output,
                 volumes: new List<DockerVolume> { volume },
                 environmentVariables: null,
