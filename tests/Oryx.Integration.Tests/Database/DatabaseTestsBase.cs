﻿// --------------------------------------------------------------------------------------------
// Copyright (c) Microsoft Corporation. All rights reserved.
// Licensed under the MIT license.
// --------------------------------------------------------------------------------------------

using System;
using System.Collections.Generic;
using System.IO;
using System.Net.Http;
using System.Threading.Tasks;
using Microsoft.Oryx.Common;
using Microsoft.Oryx.Integration.Tests.Fixtures;
using Microsoft.Oryx.Tests.Common;
using Xunit;
using Xunit.Abstractions;

namespace Microsoft.Oryx.Integration.Tests
{
    public abstract class DatabaseTestsBase
    {
        protected const string _imageBaseEnvironmentVariable = "ORYX_TEST_IMAGE_BASE";
<<<<<<< HEAD
=======
        protected const string _tagSuffixEnvironmentVariable = "ORYX_TEST_TAG_SUFFIX";
>>>>>>> d7c499f4
        protected const string _defaultImageBase = "oryxdevmcr.azurecr.io";
        protected const string _oryxImageSuffix = "/public/oryx";

        protected readonly ITestOutputHelper _output;
        protected readonly Fixtures.DbContainerFixtureBase _dbFixture;
        protected readonly HttpClient _httpClient = new HttpClient();
        protected readonly string _imageBase;
<<<<<<< HEAD
=======
        protected readonly string _tagSuffix;
>>>>>>> d7c499f4

        protected DatabaseTestsBase(ITestOutputHelper outputHelper, Fixtures.DbContainerFixtureBase dbFixture)
        {
            _output = outputHelper;
            _dbFixture = dbFixture;
            HostSamplesDir = Path.Combine(Directory.GetCurrentDirectory(), "SampleApps");
            _imageBase = Environment.GetEnvironmentVariable(_imageBaseEnvironmentVariable);
            if (string.IsNullOrEmpty(_imageBase))
            {
                _output.WriteLine($"Could not find a value for environment variable " +
                                  $"'{_imageBaseEnvironmentVariable}', using default image base '{_defaultImageBase}'.");
                _imageBase = _defaultImageBase;
            }

            _imageBase += _oryxImageSuffix;
<<<<<<< HEAD
=======

            _tagSuffix = Environment.GetEnvironmentVariable(_tagSuffixEnvironmentVariable);
            if (string.IsNullOrEmpty(_tagSuffix))
            {
                _output.WriteLine($"Could not find a value for environment variable " +
                                  $"'{_tagSuffixEnvironmentVariable}', no suffix will be added to image tags.");
                _tagSuffix = string.Empty;
            }
>>>>>>> d7c499f4
        }

        protected string HostSamplesDir { get; }

        protected async Task RunTestAsync(
            string language,
            string languageVersion,
            string samplePath,
            int containerPort = 8000,
            bool specifyBindPortFlag = true,
            string buildImageName = Settings.BuildImageName)
        {
            var volume = DockerVolume.CreateMirror(samplePath);
            var appDir = volume.ContainerDir;
            var entrypointScript = "./run.sh";
            var bindPortFlag = specifyBindPortFlag ? $"-bindPort {containerPort}" : string.Empty;
            var script = new ShellScriptBuilder()
                .AddCommand($"cd {appDir}")
                .AddCommand($"oryx -appPath {appDir} {bindPortFlag}")
                .AddCommand(entrypointScript)
                .ToString();

            var runtimeImageName = $"{_imageBase}/{language}:{languageVersion}";
            if (string.Equals(language, "nodejs", StringComparison.OrdinalIgnoreCase))
            {
                runtimeImageName = $"{_imageBase}/node:{languageVersion}";
            }

            string link = $"{_dbFixture.DbServerContainerName}:{Constants.InternalDbLinkName}";

            await EndToEndTestHelper.BuildRunAndAssertAppAsync(
                _output,
                new List<DockerVolume> { volume },
                buildImageName,
                "oryx", new[] { "build", appDir, "-l", language, "--language-version", languageVersion },
                runtimeImageName,
                _dbFixture.GetCredentialsAsEnvVars(),
                containerPort,
                link,
                "/bin/sh", new[] { "-c", script },
                async (hostPort) =>
                {
                    var data = await _httpClient.GetStringAsync($"http://localhost:{hostPort}/");
                    Assert.Equal(
                        DbContainerFixtureBase.GetSampleDataAsJson(),
                        data.Trim(),
                        ignoreLineEndingDifferences: true,
                        ignoreWhiteSpaceDifferences: true);
                });
        }

        protected void RunAsserts(Action action, string message)
        {
            try
            {
                action();
            }
            catch (Exception)
            {
                _output.WriteLine(message);
                throw;
            }
        }

        protected string GenerateRuntimeImage(string imageBase, string platform, string platformVersion)
        {
            return $"{imageBase}/{platform}:{platformVersion}{_tagSuffix}";
        }

        protected string GenerateRuntimeImage(string platform, string platformVersion)
        {
            return GenerateRuntimeImage(_imageBase, platform, platformVersion);
        }
    }
}<|MERGE_RESOLUTION|>--- conflicted
+++ resolved
@@ -19,10 +19,7 @@
     public abstract class DatabaseTestsBase
     {
         protected const string _imageBaseEnvironmentVariable = "ORYX_TEST_IMAGE_BASE";
-<<<<<<< HEAD
-=======
         protected const string _tagSuffixEnvironmentVariable = "ORYX_TEST_TAG_SUFFIX";
->>>>>>> d7c499f4
         protected const string _defaultImageBase = "oryxdevmcr.azurecr.io";
         protected const string _oryxImageSuffix = "/public/oryx";
 
@@ -30,10 +27,7 @@
         protected readonly Fixtures.DbContainerFixtureBase _dbFixture;
         protected readonly HttpClient _httpClient = new HttpClient();
         protected readonly string _imageBase;
-<<<<<<< HEAD
-=======
         protected readonly string _tagSuffix;
->>>>>>> d7c499f4
 
         protected DatabaseTestsBase(ITestOutputHelper outputHelper, Fixtures.DbContainerFixtureBase dbFixture)
         {
@@ -49,8 +43,6 @@
             }
 
             _imageBase += _oryxImageSuffix;
-<<<<<<< HEAD
-=======
 
             _tagSuffix = Environment.GetEnvironmentVariable(_tagSuffixEnvironmentVariable);
             if (string.IsNullOrEmpty(_tagSuffix))
@@ -59,7 +51,6 @@
                                   $"'{_tagSuffixEnvironmentVariable}', no suffix will be added to image tags.");
                 _tagSuffix = string.Empty;
             }
->>>>>>> d7c499f4
         }
 
         protected string HostSamplesDir { get; }
