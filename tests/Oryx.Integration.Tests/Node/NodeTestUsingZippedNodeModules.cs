--- conflicted
+++ resolved
@@ -65,11 +65,7 @@
                     "-c",
                     buildScript
                 },
-<<<<<<< HEAD
-                $"{_imageBase}/node:{nodeVersion}",
-=======
                 GenerateRuntimeImage("node", nodeVersion),
->>>>>>> d7c499f4
                 ContainerPort,
                 "/bin/sh",
                 new[]
@@ -116,11 +112,7 @@
                 new List<DockerVolume> { appOutputDirVolume, volume },
                 "/bin/bash",
                 new[] { "-c", buildScript },
-<<<<<<< HEAD
-                $"{_imageBase}/node:{nodeVersion}",
-=======
                 GenerateRuntimeImage("node", nodeVersion),
->>>>>>> d7c499f4
                 ContainerPort,
                 "/bin/sh",
                 new[] { "-c", runAppScript },
@@ -162,11 +154,7 @@
                 new List<DockerVolume> { appOutputDirVolume, volume }, Settings.SlimBuildImageName,
                 "/bin/bash",
                 new[] { "-c", buildScript },
-<<<<<<< HEAD
-                $"{_imageBase}/node:{nodeVersion}",
-=======
                 GenerateRuntimeImage("node", nodeVersion),
->>>>>>> d7c499f4
                 ContainerPort,
                 "/bin/sh",
                 new[] { "-c", runAppScript },
