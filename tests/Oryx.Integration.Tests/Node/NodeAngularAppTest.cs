--- conflicted
+++ resolved
@@ -53,11 +53,7 @@
                     "-c",
                     buildScript
                 },
-<<<<<<< HEAD
-                $"{_imageBase}/node:{nodeVersion}",
-=======
-                GenerateRuntimeImage("node", nodeVersion),
->>>>>>> d7c499f4
+                GenerateRuntimeImage("node", nodeVersion),
                 4200,
                 "/bin/sh",
                 new[]
@@ -117,11 +113,7 @@
                     "-c",
                     buildScript
                 },
-<<<<<<< HEAD
-                $"{_imageBase}/node:{nodeVersion}",
-=======
-                GenerateRuntimeImage("node", nodeVersion),
->>>>>>> d7c499f4
+                GenerateRuntimeImage("node", nodeVersion),
                 4200,
                 "/bin/sh",
                 new[]
@@ -165,11 +157,7 @@
                     "-c",
                     buildScript
                 },
-<<<<<<< HEAD
-                $"{_imageBase}/node:{nodeVersion}",
-=======
-                GenerateRuntimeImage("node", nodeVersion),
->>>>>>> d7c499f4
+                GenerateRuntimeImage("node", nodeVersion),
                 4200,
                 "/bin/sh",
                 new[]
@@ -227,11 +215,7 @@
                     "-c",
                     buildScript
                 },
-<<<<<<< HEAD
-                $"{_imageBase}/node:{nodeVersion}",
-=======
-                GenerateRuntimeImage("node", nodeVersion),
->>>>>>> d7c499f4
+                GenerateRuntimeImage("node", nodeVersion),
                 4200,
                 "/bin/sh",
                 new[]
