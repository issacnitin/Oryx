--- conflicted
+++ resolved
@@ -34,11 +34,7 @@
                 .AddCommand($"oryx -appPath {appDir} -bindPort {ContainerPort}")
                 .AddCommand(DefaultStartupFilePath)
                 .ToString();
-<<<<<<< HEAD
-            var imageVersion = $"{_imageBase}/python:{pythonVersion}";
-=======
             var imageVersion = GenerateRuntimeImage("python", pythonVersion);
->>>>>>> d7c499f4
 
             await EndToEndTestHelper.BuildRunAndAssertAppAsync(
                 appName,
@@ -82,11 +78,7 @@
                 .AddCommand($"oryx -appPath {appDir} -bindPort {ContainerPort}")
                 .AddCommand(DefaultStartupFilePath)
                 .ToString();
-<<<<<<< HEAD
-            var imageVersion = $"{_imageBase}/python:{pythonVersion}";
-=======
             var imageVersion = GenerateRuntimeImage("python", pythonVersion);
->>>>>>> d7c499f4
 
             await EndToEndTestHelper.BuildRunAndAssertAppAsync(
                 appName,
