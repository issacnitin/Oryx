﻿// --------------------------------------------------------------------------------------------
// Copyright (c) Microsoft Corporation. All rights reserved.
// Licensed under the MIT license.
// --------------------------------------------------------------------------------------------

using Microsoft.Oryx.BuildScriptGenerator.Python;
using Microsoft.Oryx.Common;
using Microsoft.Oryx.Tests.Common;
using System.Threading.Tasks;
using Xunit;
using Xunit.Abstractions;

namespace Microsoft.Oryx.Integration.Tests
{
    [Trait("category", "python")]
    public class PythonBackwardCompatibilityTests : PythonEndToEndTestsBase
    {
        public PythonBackwardCompatibilityTests(ITestOutputHelper output, TestTempDirTestFixture testTempDirTestFixture)
            : base(output, testTempDirTestFixture)
        {
        }

        [Fact]
        public async Task CanRunPythonApp_UsingEarlierBuiltPackagesDirectory()
        {
            // This is AppService's scenario where previously built apps can still run
            // fine.

            // Arrange
            var appName = "flask-app";
            var volume = CreateAppVolume(appName);
            var appDir = volume.ContainerDir;
            var virtualEnvName = "antenv";
            var buildScript = new ShellScriptBuilder()
                // App should run fine even with manifest file not present
                .AddCommand($"oryx build {appDir} -p packagedir={PythonConstants.DefaultTargetPackageDirectory}")
                .AddCommand($"rm -f {appDir}/{FilePaths.BuildManifestFileName}")
                .AddFileDoesNotExistCheck($"{appDir}/{FilePaths.BuildManifestFileName}")
                .ToString();
            var runScript = new ShellScriptBuilder()
                .AddCommand($"oryx -appPath {appDir} -virtualEnvName {virtualEnvName} -bindPort {ContainerPort}")
                .AddCommand(DefaultStartupFilePath)
                .ToString();

            await EndToEndTestHelper.BuildRunAndAssertAppAsync(
                appName,
                _output,
                volume,
                "/bin/bash",
                new[] { "-c", buildScript },
<<<<<<< HEAD
                $"{_imageBase}/python:3.7",
=======
                GenerateRuntimeImage("python", "3.7"),
>>>>>>> d7c499f4
                ContainerPort,
                "/bin/bash",
                new[]
                {
                    "-c",
                    runScript
                },
                async (hostPort) =>
                {
                    var data = await _httpClient.GetStringAsync($"http://localhost:{hostPort}/");
                    Assert.Contains("Hello World!", data);
                });
        }

        [Fact]
        public async Task CanRunPythonApp_WithoutBuildManifestFile()
        {
            // This is AppService's scenario where previously built apps can still run
            // fine.

            // Arrange
            var appName = "flask-app";
            var volume = CreateAppVolume(appName);
            var appDir = volume.ContainerDir;
            var virtualEnvName = "antenv";
            var buildScript = new ShellScriptBuilder()
                .AddCommand($"oryx build {appDir} -p virtualenv_name={virtualEnvName}")
                // App should run fine even with manifest file not present
                .AddCommand($"rm -f {appDir}/{FilePaths.BuildManifestFileName}")
                .AddFileDoesNotExistCheck($"{appDir}/{FilePaths.BuildManifestFileName}")
                .ToString();
            var runScript = new ShellScriptBuilder()
                .AddCommand($"oryx -appPath {appDir} -virtualEnvName {virtualEnvName} -bindPort {ContainerPort}")
                .AddCommand(DefaultStartupFilePath)
                .ToString();

            await EndToEndTestHelper.BuildRunAndAssertAppAsync(
                appName,
                _output,
                volume,
                "/bin/bash",
                new[] { "-c", buildScript },
<<<<<<< HEAD
                $"{_imageBase}/python:3.7",
=======
                GenerateRuntimeImage("python", "3.7"),
>>>>>>> d7c499f4
                ContainerPort,
                "/bin/bash",
                new[]
                {
                    "-c",
                    runScript
                },
                async (hostPort) =>
                {
                    var data = await _httpClient.GetStringAsync($"http://localhost:{hostPort}/");
                    Assert.Contains("Hello World!", data);
                });
        }
    }
}<|MERGE_RESOLUTION|>--- conflicted
+++ resolved
@@ -48,11 +48,7 @@
                 volume,
                 "/bin/bash",
                 new[] { "-c", buildScript },
-<<<<<<< HEAD
-                $"{_imageBase}/python:3.7",
-=======
                 GenerateRuntimeImage("python", "3.7"),
->>>>>>> d7c499f4
                 ContainerPort,
                 "/bin/bash",
                 new[]
@@ -95,11 +91,7 @@
                 volume,
                 "/bin/bash",
                 new[] { "-c", buildScript },
-<<<<<<< HEAD
-                $"{_imageBase}/python:3.7",
-=======
                 GenerateRuntimeImage("python", "3.7"),
->>>>>>> d7c499f4
                 ContainerPort,
                 "/bin/bash",
                 new[]
