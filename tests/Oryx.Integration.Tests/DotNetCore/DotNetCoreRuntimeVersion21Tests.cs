﻿// --------------------------------------------------------------------------------------------
// Copyright (c) Microsoft Corporation. All rights reserved.
// Licensed under the MIT license.
// --------------------------------------------------------------------------------------------

using Microsoft.Oryx.BuildScriptGenerator.DotNetCore;
using Microsoft.Oryx.Common;
using Microsoft.Oryx.Tests.Common;
using System.Collections.Generic;
using System.IO;
using System.Threading.Tasks;
using Xunit;
using Xunit.Abstractions;
using ScriptGenerator = Microsoft.Oryx.BuildScriptGenerator;

namespace Microsoft.Oryx.Integration.Tests
{
    [Trait("category", "dotnetcore")]
    public class DotNetCoreRuntimeVersion21Tests : DotNetCoreEndToEndTestsBase
    {
        public DotNetCoreRuntimeVersion21Tests(ITestOutputHelper output, TestTempDirTestFixture testTempDirTestFixture)
            : base(output, testTempDirTestFixture)
        {
        }

        [Fact]
        public async Task CanRunApp_WithoutBuildManifestFile()
        {
            // Arrange
            var dotnetcoreVersion = "2.1";
            var hostDir = Path.Combine(_hostSamplesDir, "DotNetCore", NetCoreApp21WebApp);
            var volume = DockerVolume.CreateMirror(hostDir);
            var appDir = volume.ContainerDir;
            var appOutputDir = $"{appDir}/myoutputdir";
            var buildImageScript = new ShellScriptBuilder()
                .AddCommand($"oryx build {appDir} -o {appOutputDir} --platform dotnet --language-version {dotnetcoreVersion}")
                .AddFileExistsCheck($"{appOutputDir}/{FilePaths.BuildManifestFileName}")
                // NOTE: Delete the manifest file explicitly
                .AddCommand($"rm -f {appOutputDir}/{FilePaths.BuildManifestFileName}")
                .AddFileDoesNotExistCheck($"{appOutputDir}/{FilePaths.BuildManifestFileName}")
                .ToString();
            var runtimeImageScript = new ShellScriptBuilder()
                .AddCommand(
                $"oryx -appPath {appOutputDir} -bindPort {ContainerPort}")
                .AddCommand(DefaultStartupFilePath)
                .ToString();

            await EndToEndTestHelper.BuildRunAndAssertAppAsync(
                NetCoreApp21WebApp,
                _output,
                volume,
                "/bin/sh",
                new[]
                {
                    "-c",
                    buildImageScript
                },
<<<<<<< HEAD
                $"{_imageBase}/dotnetcore:{dotnetcoreVersion}",
=======
                GenerateRuntimeImage("dotnetcore", dotnetcoreVersion),
>>>>>>> d7c499f4
                ContainerPort,
                "/bin/sh",
                new[]
                {
                    "-c",
                    runtimeImageScript
                },
                async (hostPort) =>
                {
                    var data = await _httpClient.GetStringAsync($"http://localhost:{hostPort}/");
                    Assert.Contains("Hello World!", data);
                });
        }

        [Fact]
        public async Task CanRunApp_WithCustomBuildManifestFileLocation()
        {
            // Arrange
            var dotnetcoreVersion = "2.1";
            var hostDir = Path.Combine(_hostSamplesDir, "DotNetCore", NetCoreApp21WebApp);
            var volume = DockerVolume.CreateMirror(hostDir);
            var appDir = volume.ContainerDir;
            var appOutputDir = $"{appDir}/myoutputdir/appOutput";
            var manifestDir = $"{appDir}/myoutputdir/manifestDir";
            var buildImageScript = new ShellScriptBuilder()
                .AddCommand(
                $"oryx build {appDir} -o {appOutputDir} --platform dotnet --language-version {dotnetcoreVersion} " +
                $"--manifest-dir {manifestDir}")
                .AddFileExistsCheck($"{manifestDir}/{FilePaths.BuildManifestFileName}")
                .ToString();
            var runtimeImageScript = new ShellScriptBuilder()
                .AddCommand(
                $"oryx -appPath {appOutputDir} -bindPort {ContainerPort} -manifestDir {manifestDir}")
                .AddCommand(DefaultStartupFilePath)
                .ToString();

            await EndToEndTestHelper.BuildRunAndAssertAppAsync(
                NetCoreApp21WebApp,
                _output,
                volume,
                "/bin/sh",
                new[]
                {
                    "-c",
                    buildImageScript
                },
<<<<<<< HEAD
                $"{_imageBase}/dotnetcore:{dotnetcoreVersion}",
=======
                GenerateRuntimeImage("dotnetcore", dotnetcoreVersion),
>>>>>>> d7c499f4
                ContainerPort,
                "/bin/sh",
                new[]
                {
                    "-c",
                    runtimeImageScript
                },
                async (hostPort) =>
                {
                    var data = await _httpClient.GetStringAsync($"http://localhost:{hostPort}/");
                    Assert.Contains("Hello World!", data);
                });
        }

        [Fact]
        public async Task CanRunApp_NetCore21WebApp_NetCoreApp21WithExplicitAssemblyName_AndNoBuildManifestFile()
        {
            // Arrange
            var dotnetcoreVersion = "2.1";
            var hostDir = Path.Combine(_hostSamplesDir, "DotNetCore", "NetCoreApp21WithExplicitAssemblyName");
            var volume = DockerVolume.CreateMirror(hostDir);
            var appDir = volume.ContainerDir;
            var appOutputDir = $"{appDir}/myoutputdir";
            var buildImageScript = new ShellScriptBuilder()
                .AddCommand($"oryx build {appDir} -o {appOutputDir} --platform dotnet --language-version {dotnetcoreVersion}")
                .AddFileExistsCheck($"{appOutputDir}/{FilePaths.BuildManifestFileName}")
                // NOTE: Delete the manifest file explicitly
                .AddCommand($"rm -f {appOutputDir}/{FilePaths.BuildManifestFileName}")
                .AddFileDoesNotExistCheck($"{appOutputDir}/{FilePaths.BuildManifestFileName}")
                .ToString();
            var runtimeImageScript = new ShellScriptBuilder()
                .AddCommand(
                $"oryx -appPath {appOutputDir} -bindPort {ContainerPort}")
                .AddCommand(DefaultStartupFilePath)
                .ToString();

            await EndToEndTestHelper.BuildRunAndAssertAppAsync(
                NetCoreApp21WebApp,
                _output,
                volume,
                "/bin/sh",
                new[]
                {
                    "-c",
                    buildImageScript
                },
<<<<<<< HEAD
                $"{_imageBase}/dotnetcore:{dotnetcoreVersion}",
=======
                GenerateRuntimeImage("dotnetcore", dotnetcoreVersion),
>>>>>>> d7c499f4
                ContainerPort,
                "/bin/sh",
                new[]
                {
                    "-c",
                    runtimeImageScript
                },
                async (hostPort) =>
                {
                    var data = await _httpClient.GetStringAsync($"http://localhost:{hostPort}/");
                    Assert.Contains("Hello World!", data);
                });

        }

        [Fact]
        public async Task CanBuildAndRun_NetCore21WebApp_WhenOutputDirIsCurrentDirectory()
        {
            // Arrange
            var dotnetcoreVersion = "2.1";
            var hostDir = Path.Combine(_hostSamplesDir, "DotNetCore", NetCoreApp21WebApp);
            var volume = DockerVolume.CreateMirror(hostDir);
            var appDir = volume.ContainerDir;
            var appOutputDir = $"{appDir}/myoutputdir";
            var buildImageScript = new ShellScriptBuilder()
                .AddCommand($"oryx build {appDir} --platform dotnet --language-version {dotnetcoreVersion} -o {appOutputDir}")
                .ToString();
            var runtimeImageScript = new ShellScriptBuilder()
                // NOTE: Make sure the current directory is the output directory
                .AddCommand($"cd {appOutputDir}")
                .AddCommand($"oryx -bindPort {ContainerPort}")
                .AddCommand(DefaultStartupFilePath)
                .ToString();

            await EndToEndTestHelper.BuildRunAndAssertAppAsync(
                NetCoreApp21WebApp,
                _output,
                volume,
                "/bin/sh",
                new[]
                {
                    "-c",
                    buildImageScript
                },
<<<<<<< HEAD
                $"{_imageBase}/dotnetcore:{dotnetcoreVersion}",
=======
                GenerateRuntimeImage("dotnetcore", dotnetcoreVersion),
>>>>>>> d7c499f4
                ContainerPort,
                "/bin/sh",
                new[]
                {
                    "-c",
                    runtimeImageScript
                },
                async (hostPort) =>
                {
                    var data = await _httpClient.GetStringAsync($"http://localhost:{hostPort}/");
                    Assert.Contains("Hello World!", data);
                });
        }

        [Fact]
        public async Task CanBuildAndRun_NetCore21WebApp_HavingExplicitAssemblyName()
        {
            // Arrange
            var appName = "NetCoreApp21WithExplicitAssemblyName";
            var dotnetcoreVersion = "2.1";
            var hostDir = Path.Combine(_hostSamplesDir, "DotNetCore", appName);
            var volume = DockerVolume.CreateMirror(hostDir);
            var appDir = volume.ContainerDir;
            var appOutputDir = $"{appDir}/myoutputdir";
            var buildImageScript = new ShellScriptBuilder()
               .AddCommand($"oryx build {appDir} --platform dotnet --language-version {dotnetcoreVersion} -o {appOutputDir}")
               .ToString();
            var runtimeImageScript = new ShellScriptBuilder()
                .AddCommand(
                $"oryx -appPath {appOutputDir} -bindPort {ContainerPort}")
                .AddCommand(DefaultStartupFilePath)
                .ToString();

            await EndToEndTestHelper.BuildRunAndAssertAppAsync(
                appName,
                _output,
                volume,
                "/bin/sh",
                new[]
                {
                    "-c",
                    buildImageScript
                },
<<<<<<< HEAD
                $"{_imageBase}/dotnetcore:{dotnetcoreVersion}",
=======
                GenerateRuntimeImage("dotnetcore", dotnetcoreVersion),
>>>>>>> d7c499f4
                ContainerPort,
                "/bin/sh",
                new[]
                {
                    "-c",
                    runtimeImageScript
                },
                async (hostPort) =>
                {
                    var data = await _httpClient.GetStringAsync($"http://localhost:{hostPort}/");
                    Assert.Contains("Hello World!", data);
                });
        }

        public static TheoryData<string> StartupCommandData
        {
            get
            {
                var tempAppDir = "/tmp/app";
                var data = new TheoryData<string>();

                data.Add($"'dotnet {tempAppDir}/{NetCoreApp21WebApp}.dll'");
                data.Add($"'echo \"foo bar\" && dotnet {tempAppDir}/{NetCoreApp21WebApp}.dll'");
                data.Add($"'bash -c \"echo foo && dotnet {tempAppDir}/{NetCoreApp21WebApp}.dll\"'");
                data.Add($"'key=\"a;b;c\" dotnet {tempAppDir}/{NetCoreApp21WebApp}.dll'");

                return data;
            }
        }

        [Theory]
        [MemberData(nameof(StartupCommandData))]
        public async Task CanBuildAndRun_NetCore21WebApp_UsingExplicitStartupCommand(string startupCommand)
        {
            // Arrange
            var dotnetcoreVersion = "2.1";
            var hostDir = Path.Combine(_hostSamplesDir, "DotNetCore", NetCoreApp21WebApp);
            var volume = DockerVolume.CreateMirror(hostDir);
            var appDir = volume.ContainerDir;
            var startupFilePath = "/tmp/run.sh";
            var appOutputDir = $"{appDir}/myoutputdir";
            var tempAppDir = "/tmp/app";
            var buildImageScript = new ShellScriptBuilder()
               .AddCommand($"oryx build {appDir} --platform dotnet --language-version {dotnetcoreVersion} -o {appOutputDir}")
               .ToString();
            var runtimeImageScript = new ShellScriptBuilder()
                .AddCommand($"mkdir -p {tempAppDir}")
                .AddCommand($"cp -rf {appOutputDir}/* {tempAppDir}")
                .AddCommand(
                $"oryx -appPath {appOutputDir} -output {startupFilePath} " +
                $"-userStartupCommand {startupCommand} -bindPort {ContainerPort}")
                .AddCommand(startupFilePath)
                .ToString();

            await EndToEndTestHelper.BuildRunAndAssertAppAsync(
                NetCoreApp21WebApp,
                _output,
                volume,
                "/bin/sh",
                new[]
                {
                    "-c",
                    buildImageScript
                },
<<<<<<< HEAD
                $"{_imageBase}/dotnetcore:{dotnetcoreVersion}",
=======
                GenerateRuntimeImage("dotnetcore", dotnetcoreVersion),
>>>>>>> d7c499f4
                ContainerPort,
                "/bin/sh",
                new[]
                {
                    "-c",
                    runtimeImageScript
                },
                async (hostPort) =>
                {
                    var data = await _httpClient.GetStringAsync($"http://localhost:{hostPort}/appDllLocation");
                    Assert.Equal($"Location: {tempAppDir}/{NetCoreApp21WebApp}.dll", data);
                });
        }

        [Fact]
        public async Task CanBuildAndRun_UsingExplicitStartupScriptFile()
        {
            // Arrange
            var dotnetcoreVersion = "2.1";
            var hostDir = Path.Combine(_hostSamplesDir, "DotNetCore", NetCoreApp21WebApp);
            var volume = DockerVolume.CreateMirror(hostDir);
            var appDir = volume.ContainerDir;
            var userStartupFile = "/tmp/userStartup.sh";
            var appOutputDir = $"{appDir}/myoutputdir";
            var tempAppDir = "/tmp/app";
            var buildImageScript = new ShellScriptBuilder()
               .AddCommand($"oryx build {appDir} --platform dotnet --language-version {dotnetcoreVersion} -o {appOutputDir}")
               .ToString();
            var runtimeImageScript = new ShellScriptBuilder()
                .AddCommand($"mkdir -p {tempAppDir}")
                .AddCommand($"cp -rf {appOutputDir}/* {tempAppDir}")
                .AddCommand($"echo '#!/bin/bash' >> {userStartupFile}")
                .AddCommand($"echo 'cd {tempAppDir}' >> {userStartupFile}")
                .AddCommand($"echo 'dotnet {tempAppDir}/{NetCoreApp21WebApp}.dll' >> {userStartupFile}")
                .AddCommand($"chmod +x {userStartupFile}")
                .AddCommand(
                $"oryx -appPath {appOutputDir} -userStartupCommand {userStartupFile} -bindPort {ContainerPort}")
                .AddCommand(DefaultStartupFilePath)
                .ToString();

            await EndToEndTestHelper.BuildRunAndAssertAppAsync(
                NetCoreApp21WebApp,
                _output,
                volume,
                "/bin/sh",
                new[]
                {
                    "-c",
                    buildImageScript
                },
<<<<<<< HEAD
                $"{_imageBase}/dotnetcore:{dotnetcoreVersion}",
=======
                GenerateRuntimeImage("dotnetcore", dotnetcoreVersion),
>>>>>>> d7c499f4
                ContainerPort,
                "/bin/sh",
                new[]
                {
                    "-c",
                    runtimeImageScript
                },
                async (hostPort) =>
                {
                    var data = await _httpClient.GetStringAsync($"http://localhost:{hostPort}/appDllLocation");
                    Assert.Equal($"Location: {tempAppDir}/{NetCoreApp21WebApp}.dll", data);
                });
        }

        [Fact]
        public async Task CanBuildAndRun_NetCore21WebApp_HavingNestedProjectDirectory_AndNoLanguageVersionSwitch()
        {
            // Arrange
            var appName = "MultiWebAppRepo";
            var dotnetcoreVersion = "2.1";
            var hostDir = Path.Combine(_hostSamplesDir, "DotNetCore", appName);
            var volume = DockerVolume.CreateMirror(hostDir);
            var repoDir = volume.ContainerDir;
            var setProjectEnvVariable = "export PROJECT=src/WebApp1/WebApp1.csproj";
            var appOutputDir = $"{repoDir}/myoutputdir";
            var buildImageScript = new ShellScriptBuilder()
                .AddCommand(setProjectEnvVariable)
                .AddCommand($"oryx build {repoDir} -o {appOutputDir}") // Do not specify language and version
                .ToString();
            var runtimeImageScript = new ShellScriptBuilder()
                .AddCommand(setProjectEnvVariable)
                .AddCommand(
                $"oryx -appPath {appOutputDir} -bindPort {ContainerPort}")
                .AddCommand(DefaultStartupFilePath)
                .ToString();

            await EndToEndTestHelper.BuildRunAndAssertAppAsync(
                appName,
                _output,
                volume,
                "/bin/sh",
                new[]
                {
                    "-c",
                    buildImageScript
                },
<<<<<<< HEAD
                $"{_imageBase}/dotnetcore:{dotnetcoreVersion}",
=======
                GenerateRuntimeImage("dotnetcore", dotnetcoreVersion),
>>>>>>> d7c499f4
                ContainerPort,
                "/bin/sh",
                new[]
                {
                    "-c",
                    runtimeImageScript
                },
                async (hostPort) =>
                {
                    var data = await _httpClient.GetStringAsync($"http://localhost:{hostPort}/");
                    Assert.Contains("Hello World! from WebApp1", data);
                });
        }

        [Fact]
        public async Task CanBuildAndRun_NetCore21WebApp_HavingMultipleProjects()
        {
            // Arrange
            var appName = "NetCoreApp22MultiProjectApp";
            var dotnetcoreVersion = "2.2";
            var hostDir = Path.Combine(_hostSamplesDir, "DotNetCore", appName);
            var volume = DockerVolume.CreateMirror(hostDir);
            var repoDir = volume.ContainerDir;
            var appOutputDir = $"{repoDir}/myoutputdir";
            var buildImageScript = new ShellScriptBuilder()
                .AddCommand($"oryx build {repoDir} -o {appOutputDir}")
                .ToString();
            var runtimeImageScript = new ShellScriptBuilder()
                .AddCommand($"oryx -appPath {appOutputDir} -bindPort {ContainerPort}")
                .AddCommand(DefaultStartupFilePath)
                .ToString();

            await EndToEndTestHelper.BuildRunAndAssertAppAsync(
                appName,
                _output,
                volume,
                "/bin/sh",
                new[]
                {
                    "-c",
                    buildImageScript
                },
<<<<<<< HEAD
                $"{_imageBase}/dotnetcore:{dotnetcoreVersion}",
=======
                GenerateRuntimeImage("dotnetcore", dotnetcoreVersion),
>>>>>>> d7c499f4
                ContainerPort,
                "/bin/sh",
                new[]
                {
                    "-c",
                    runtimeImageScript
                },
                async (hostPort) =>
                {
                    var data = await _httpClient.GetStringAsync($"http://localhost:{hostPort}/");
                    Assert.Contains("Hello World!", data);
                });
        }

        [Fact]
        public async Task CanBuildAndRunApp_WhenOutputIsZipped_AndIntermediateDir_IsNotUsed()
        {
            // Arrange
            var dotnetcoreVersion = "2.1";
            var hostDir = Path.Combine(_hostSamplesDir, "DotNetCore", NetCoreApp21WebApp);
            var volume = DockerVolume.CreateMirror(hostDir);
            var appDir = volume.ContainerDir;
            var appOutputDir = $"{appDir}/myoutputdir";
            var buildImageScript = new ShellScriptBuilder()
                .AddCommand(
                $"oryx build {appDir} --platform dotnet --language-version {dotnetcoreVersion} -o {appOutputDir}" +
                $" -p {ScriptGenerator.Constants.ZipAllOutputBuildPropertyKey}=true")
                .ToString();
            var runtimeImageScript = new ShellScriptBuilder()
                .AddCommand(
                $"oryx -appPath {appOutputDir} -bindPort {ContainerPort}")
                .AddCommand(DefaultStartupFilePath)
                .ToString();

            await EndToEndTestHelper.BuildRunAndAssertAppAsync(
                NetCoreApp21WebApp,
                _output,
                volume,
                "/bin/sh",
                new[]
                {
                    "-c",
                    buildImageScript
                },
<<<<<<< HEAD
                $"{_imageBase}/dotnetcore:{dotnetcoreVersion}",
=======
                GenerateRuntimeImage("dotnetcore", dotnetcoreVersion),
>>>>>>> d7c499f4
                ContainerPort,
                "/bin/sh",
                new[]
                {
                    "-c",
                    runtimeImageScript
                },
                async (hostPort) =>
                {
                    var data = await _httpClient.GetStringAsync($"http://localhost:{hostPort}/");
                    Assert.Contains("Hello World!", data);
                });
        }

        [Fact]
        public async Task CanBuildAndRunApp_WhenOutputIsZipped_AndIntermediateDir_IsUsed()
        {
            // Arrange
            var dotnetcoreVersion = "2.1";
            var hostDir = Path.Combine(_hostSamplesDir, "DotNetCore", NetCoreApp21WebApp);
            var volume = DockerVolume.CreateMirror(hostDir);
            var appDir = volume.ContainerDir;
            var appOutputDir = $"{appDir}/myoutputdir";
            var buildImageScript = new ShellScriptBuilder()
                .AddCommand(
                $"oryx build {appDir} --platform dotnet --language-version {dotnetcoreVersion} -o {appOutputDir}" +
                $" -p {ScriptGenerator.Constants.ZipAllOutputBuildPropertyKey}=true")
                .ToString();
            var runtimeImageScript = new ShellScriptBuilder()
                .AddCommand(
                $"oryx -appPath {appOutputDir} -runFromPath /tmp/output -bindPort {ContainerPort}")
                .AddCommand(DefaultStartupFilePath)
                .ToString();

            await EndToEndTestHelper.BuildRunAndAssertAppAsync(
                NetCoreApp21WebApp,
                _output,
                volume,
                "/bin/sh",
                new[]
                {
                    "-c",
                    buildImageScript
                },
<<<<<<< HEAD
                $"{_imageBase}/dotnetcore:{dotnetcoreVersion}",
=======
                GenerateRuntimeImage("dotnetcore", dotnetcoreVersion),
>>>>>>> d7c499f4
                ContainerPort,
                "/bin/sh",
                new[]
                {
                    "-c",
                    runtimeImageScript
                },
                async (hostPort) =>
                {
                    var data = await _httpClient.GetStringAsync($"http://localhost:{hostPort}/");
                    Assert.Contains("Hello World!", data);
                });
        }

        [Fact]
        public async Task CanRunApp_HavingMultipleRuntimeConfigJsonFiles_AndExplicitStartupCommand()
        {
            // Scenario: When a user does a rename of a project and publishes it, there would be new files
            // (.dll and .runtimeconfig.json) having this new name. If the user does not clean the output directory
            // having the old files, then we would be having multiple runtimeconfig.json files in which case we will
            // be unable to choose. This scenario happens with VS Publish but can also happen with any app which does
            // not go through Oryx's build.
            // Here we are trying to simulate that scenario and verifying that in this kind of situation, a user could
            // workaround by supplying an explicit startup command.

            // Arrange
            var appName = "MultiWebAppRepo";
            var hostDir = Path.Combine(_hostSamplesDir, "DotNetCore", appName);
            var volume = DockerVolume.CreateMirror(hostDir);
            var appDir = volume.ContainerDir;
            var appOutputDir = $"{appDir}/myoutputdir";
            var buildImageScript = new ShellScriptBuilder()
               .SetEnvironmentVariable("PROJECT", "src/WebApp1/WebApp1.csproj")
               .AddCommand($"oryx build {appDir} -o {appOutputDir}")
               .SetEnvironmentVariable("PROJECT", "src/WebApp2/WebApp2.csproj")
               .AddCommand($"oryx build {appDir} -o {appOutputDir}")
               .AddFileExistsCheck($"{appOutputDir}/MyWebApp.dll")
               .AddFileExistsCheck($"{appOutputDir}/MyWebApp.runtimeconfig.json")
               .AddFileExistsCheck($"{appOutputDir}/WebApp2.dll")
               .AddFileExistsCheck($"{appOutputDir}/WebApp2.runtimeconfig.json")
               .ToString();
            var startupCommand = $"\"dotnet WebApp2.dll\"";
            var runtimeImageScript = new ShellScriptBuilder()
                .AddCommand(
                $"oryx -appPath {appOutputDir} -userStartupCommand {startupCommand} -bindPort {ContainerPort}")
                .AddCommand(DefaultStartupFilePath)
                .ToString();

            await EndToEndTestHelper.BuildRunAndAssertAppAsync(
                NetCoreApp21WebApp,
                _output,
                volume,
                "/bin/sh",
                new[]
                {
                    "-c",
                    buildImageScript
                },
<<<<<<< HEAD
                $"{_imageBase}/dotnetcore:2.1",
=======
                GenerateRuntimeImage("dotnetcore", "2.1"),
>>>>>>> d7c499f4
                ContainerPort,
                "/bin/sh",
                new[]
                {
                    "-c",
                    runtimeImageScript
                },
                async (hostPort) =>
                {
                    var data = await _httpClient.GetStringAsync($"http://localhost:{hostPort}/appDllLocation");
                    Assert.Contains($"Location: {appOutputDir}/WebApp2.dll", data);
                });
        }

        [Fact]
        public async Task CanRunApp_UsingDefaultApp_WhenHavingMultipleRuntimeConfigJsonFiles()
        {
            // Arrange
            var appName = "MultiWebAppRepo";
            var volume = DockerVolume.CreateMirror(Path.Combine(_hostSamplesDir, "DotNetCore", appName));
            var appDir = volume.ContainerDir;
            var appOutputDir = $"{appDir}/myoutputdir";
            var defaultAppVolume = CreateDefaultWebAppVolume();
            var defaultAppDir = defaultAppVolume.ContainerDir;
            var buildImageScript = new ShellScriptBuilder()
               .SetEnvironmentVariable("PROJECT", "src/WebApp1/WebApp1.csproj")
               .AddCommand($"oryx build {appDir} -o {appOutputDir}")
               .SetEnvironmentVariable("PROJECT", "src/WebApp2/WebApp2.csproj")
               .AddCommand($"oryx build {appDir} -o {appOutputDir}")
               .AddFileExistsCheck($"{appOutputDir}/MyWebApp.dll")
               .AddFileExistsCheck($"{appOutputDir}/MyWebApp.runtimeconfig.json")
               .AddFileExistsCheck($"{appOutputDir}/WebApp2.dll")
               .AddFileExistsCheck($"{appOutputDir}/WebApp2.runtimeconfig.json")
               // Create a default web app
               .AddCommand($"cd {defaultAppDir} && dotnet publish -c Release -o {defaultAppDir}/output")
               .ToString();
            var runtimeImageScript = new ShellScriptBuilder()
                .AddCommand($"rm -f {appOutputDir}/{FilePaths.BuildManifestFileName}")
                .AddCommand(
                $"oryx -appPath {appOutputDir} -defaultAppFilePath {defaultAppDir}/output/{DefaultWebApp}.dll " +
                $"-bindPort {ContainerPort}")
                .AddCommand(DefaultStartupFilePath)
                .ToString();

            await EndToEndTestHelper.BuildRunAndAssertAppAsync(
                NetCoreApp21WebApp,
                _output,
                new List<DockerVolume> { volume, defaultAppVolume },
                "/bin/sh",
                new[]
                {
                    "-c",
                    buildImageScript
                },
<<<<<<< HEAD
                $"{_imageBase}/dotnetcore:2.1",
=======
                GenerateRuntimeImage("dotnetcore", "2.1"),
>>>>>>> d7c499f4
                ContainerPort,
                "/bin/sh",
                new[]
                {
                    "-c",
                    runtimeImageScript
                },
                async (hostPort) =>
                {
                    var data = await _httpClient.GetStringAsync($"http://localhost:{hostPort}/");
                    Assert.Equal("Running default web app", data);
                });
        }

        [Theory]
        [InlineData("doestnotexist")]
        [InlineData("./doestnotexist")]
        [InlineData("dotnet doesnotexist.dll")]
        public async Task CanRunApp_UsingDefaultApp_WhenStartupCommand_IsNotValid(string command)
        {
            // Arrange
            var volume = DockerVolume.CreateMirror(Path.Combine(_hostSamplesDir, "DotNetCore", NetCoreApp21WebApp));
            var appDir = volume.ContainerDir;
            var appOutputDir = $"{appDir}/myoutputdir";
            var defaultAppVolume = CreateDefaultWebAppVolume();
            var defaultAppDir = defaultAppVolume.ContainerDir;
            var buildImageScript = new ShellScriptBuilder()
               .AddCommand($"oryx build {appDir} -o {appOutputDir}")
               // Create a default web app
               .AddCommand($"cd {defaultAppDir} && dotnet publish -c Release -o {defaultAppDir}/output")
               .ToString();
            var runtimeImageScript = new ShellScriptBuilder()
                .AddCommand(
                $"oryx -appPath {appOutputDir} -userStartupCommand \"{command}\" " +
                $"-defaultAppFilePath {defaultAppDir}/output/{DefaultWebApp}.dll " +
                $"-bindPort {ContainerPort}")
                .AddCommand(DefaultStartupFilePath)
                .ToString();

            await EndToEndTestHelper.BuildRunAndAssertAppAsync(
                NetCoreApp21WebApp,
                _output,
                new List<DockerVolume> { volume, defaultAppVolume },
                "/bin/sh",
                new[]
                {
                    "-c",
                    buildImageScript
                },
<<<<<<< HEAD
                $"{_imageBase}/dotnetcore:2.1",
=======
                GenerateRuntimeImage("dotnetcore", "2.1"),
>>>>>>> d7c499f4
                ContainerPort,
                "/bin/sh",
                new[]
                {
                    "-c",
                    runtimeImageScript
                },
                async (hostPort) =>
                {
                    var data = await _httpClient.GetStringAsync($"http://localhost:{hostPort}/");
                    Assert.Equal("Running default web app", data);
                });
        }

        [Fact]
        public async Task CanRunCorrectApp_WhenOutputHasMultipleRuntimeConfigJsonFiles_DueToProjectFileRenaming()
        {
            // Arrange
            var volume = DockerVolume.CreateMirror(Path.Combine(_hostSamplesDir, "DotNetCore", NetCoreApp21WebApp));
            var appDir = volume.ContainerDir;
            var appOutputDir = $"{appDir}/myoutputdir";
            var renamedAppName = $"{NetCoreApp21WebApp}-renamed";
            var buildImageScript = new ShellScriptBuilder()
               .AddCommand($"oryx build {appDir} -o {appOutputDir}")
               // Rename the project file to get different set of publish output from the earlier build
               .AddCommand($"mv {appDir}/{NetCoreApp21WebApp}.csproj {appDir}/{renamedAppName}.csproj")
               // Rebuild again
               .AddCommand($"oryx build {appDir} -o {appOutputDir}")
               .AddFileExistsCheck($"{appOutputDir}/{NetCoreApp21WebApp}.dll")
               .AddFileExistsCheck($"{appOutputDir}/{NetCoreApp21WebApp}.runtimeconfig.json")
               .AddFileExistsCheck($"{appOutputDir}/{renamedAppName}.dll")
               .AddFileExistsCheck($"{appOutputDir}/{renamedAppName}.runtimeconfig.json")
               .ToString();
            var runtimeImageScript = new ShellScriptBuilder()
                .AddCommand($"oryx -appPath {appOutputDir} -bindPort {ContainerPort}")
                .AddCommand(DefaultStartupFilePath)
                .ToString();

            await EndToEndTestHelper.BuildRunAndAssertAppAsync(
                NetCoreApp21WebApp,
                _output,
                volume,
                "/bin/sh",
                new[]
                {
                    "-c",
                    buildImageScript
                },
<<<<<<< HEAD
                $"{_imageBase}/dotnetcore:2.1",
=======
                GenerateRuntimeImage("dotnetcore", "2.1"),
>>>>>>> d7c499f4
                ContainerPort,
                "/bin/sh",
                new[]
                {
                    "-c",
                    runtimeImageScript
                },
                async (hostPort) =>
                {
                    var data = await _httpClient.GetStringAsync($"http://localhost:{hostPort}/appDllLocation");
                    Assert.Contains($"Location: {appOutputDir}/{renamedAppName}.dll", data);
                });
        }
    }
}<|MERGE_RESOLUTION|>--- conflicted
+++ resolved
@@ -55,11 +55,7 @@
                     "-c",
                     buildImageScript
                 },
-<<<<<<< HEAD
-                $"{_imageBase}/dotnetcore:{dotnetcoreVersion}",
-=======
-                GenerateRuntimeImage("dotnetcore", dotnetcoreVersion),
->>>>>>> d7c499f4
+                GenerateRuntimeImage("dotnetcore", dotnetcoreVersion),
                 ContainerPort,
                 "/bin/sh",
                 new[]
@@ -106,11 +102,7 @@
                     "-c",
                     buildImageScript
                 },
-<<<<<<< HEAD
-                $"{_imageBase}/dotnetcore:{dotnetcoreVersion}",
-=======
-                GenerateRuntimeImage("dotnetcore", dotnetcoreVersion),
->>>>>>> d7c499f4
+                GenerateRuntimeImage("dotnetcore", dotnetcoreVersion),
                 ContainerPort,
                 "/bin/sh",
                 new[]
@@ -157,11 +149,7 @@
                     "-c",
                     buildImageScript
                 },
-<<<<<<< HEAD
-                $"{_imageBase}/dotnetcore:{dotnetcoreVersion}",
-=======
-                GenerateRuntimeImage("dotnetcore", dotnetcoreVersion),
->>>>>>> d7c499f4
+                GenerateRuntimeImage("dotnetcore", dotnetcoreVersion),
                 ContainerPort,
                 "/bin/sh",
                 new[]
@@ -206,11 +194,7 @@
                     "-c",
                     buildImageScript
                 },
-<<<<<<< HEAD
-                $"{_imageBase}/dotnetcore:{dotnetcoreVersion}",
-=======
-                GenerateRuntimeImage("dotnetcore", dotnetcoreVersion),
->>>>>>> d7c499f4
+                GenerateRuntimeImage("dotnetcore", dotnetcoreVersion),
                 ContainerPort,
                 "/bin/sh",
                 new[]
@@ -254,11 +238,7 @@
                     "-c",
                     buildImageScript
                 },
-<<<<<<< HEAD
-                $"{_imageBase}/dotnetcore:{dotnetcoreVersion}",
-=======
-                GenerateRuntimeImage("dotnetcore", dotnetcoreVersion),
->>>>>>> d7c499f4
+                GenerateRuntimeImage("dotnetcore", dotnetcoreVersion),
                 ContainerPort,
                 "/bin/sh",
                 new[]
@@ -323,11 +303,7 @@
                     "-c",
                     buildImageScript
                 },
-<<<<<<< HEAD
-                $"{_imageBase}/dotnetcore:{dotnetcoreVersion}",
-=======
-                GenerateRuntimeImage("dotnetcore", dotnetcoreVersion),
->>>>>>> d7c499f4
+                GenerateRuntimeImage("dotnetcore", dotnetcoreVersion),
                 ContainerPort,
                 "/bin/sh",
                 new[]
@@ -378,11 +354,7 @@
                     "-c",
                     buildImageScript
                 },
-<<<<<<< HEAD
-                $"{_imageBase}/dotnetcore:{dotnetcoreVersion}",
-=======
-                GenerateRuntimeImage("dotnetcore", dotnetcoreVersion),
->>>>>>> d7c499f4
+                GenerateRuntimeImage("dotnetcore", dotnetcoreVersion),
                 ContainerPort,
                 "/bin/sh",
                 new[]
@@ -429,11 +401,7 @@
                     "-c",
                     buildImageScript
                 },
-<<<<<<< HEAD
-                $"{_imageBase}/dotnetcore:{dotnetcoreVersion}",
-=======
-                GenerateRuntimeImage("dotnetcore", dotnetcoreVersion),
->>>>>>> d7c499f4
+                GenerateRuntimeImage("dotnetcore", dotnetcoreVersion),
                 ContainerPort,
                 "/bin/sh",
                 new[]
@@ -476,11 +444,7 @@
                     "-c",
                     buildImageScript
                 },
-<<<<<<< HEAD
-                $"{_imageBase}/dotnetcore:{dotnetcoreVersion}",
-=======
-                GenerateRuntimeImage("dotnetcore", dotnetcoreVersion),
->>>>>>> d7c499f4
+                GenerateRuntimeImage("dotnetcore", dotnetcoreVersion),
                 ContainerPort,
                 "/bin/sh",
                 new[]
@@ -525,11 +489,7 @@
                     "-c",
                     buildImageScript
                 },
-<<<<<<< HEAD
-                $"{_imageBase}/dotnetcore:{dotnetcoreVersion}",
-=======
-                GenerateRuntimeImage("dotnetcore", dotnetcoreVersion),
->>>>>>> d7c499f4
+                GenerateRuntimeImage("dotnetcore", dotnetcoreVersion),
                 ContainerPort,
                 "/bin/sh",
                 new[]
@@ -574,11 +534,7 @@
                     "-c",
                     buildImageScript
                 },
-<<<<<<< HEAD
-                $"{_imageBase}/dotnetcore:{dotnetcoreVersion}",
-=======
-                GenerateRuntimeImage("dotnetcore", dotnetcoreVersion),
->>>>>>> d7c499f4
+                GenerateRuntimeImage("dotnetcore", dotnetcoreVersion),
                 ContainerPort,
                 "/bin/sh",
                 new[]
@@ -637,11 +593,7 @@
                     "-c",
                     buildImageScript
                 },
-<<<<<<< HEAD
-                $"{_imageBase}/dotnetcore:2.1",
-=======
                 GenerateRuntimeImage("dotnetcore", "2.1"),
->>>>>>> d7c499f4
                 ContainerPort,
                 "/bin/sh",
                 new[]
@@ -696,11 +648,7 @@
                     "-c",
                     buildImageScript
                 },
-<<<<<<< HEAD
-                $"{_imageBase}/dotnetcore:2.1",
-=======
                 GenerateRuntimeImage("dotnetcore", "2.1"),
->>>>>>> d7c499f4
                 ContainerPort,
                 "/bin/sh",
                 new[]
@@ -750,11 +698,7 @@
                     "-c",
                     buildImageScript
                 },
-<<<<<<< HEAD
-                $"{_imageBase}/dotnetcore:2.1",
-=======
                 GenerateRuntimeImage("dotnetcore", "2.1"),
->>>>>>> d7c499f4
                 ContainerPort,
                 "/bin/sh",
                 new[]
@@ -803,11 +747,7 @@
                     "-c",
                     buildImageScript
                 },
-<<<<<<< HEAD
-                $"{_imageBase}/dotnetcore:2.1",
-=======
                 GenerateRuntimeImage("dotnetcore", "2.1"),
->>>>>>> d7c499f4
                 ContainerPort,
                 "/bin/sh",
                 new[]
