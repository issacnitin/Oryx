﻿// --------------------------------------------------------------------------------------------
// Copyright (c) Microsoft Corporation. All rights reserved.
// Licensed under the MIT license.
// --------------------------------------------------------------------------------------------

using Microsoft.Oryx.Common;
using Microsoft.Oryx.Tests.Common;
using System.IO;
using System.Threading.Tasks;
using Xunit;
using Xunit.Abstractions;

namespace Microsoft.Oryx.Integration.Tests
{
    [Trait("category", "dotnetcore")]
    public class DotNetCoreRuntimeVersion10Tests : DotNetCoreEndToEndTestsBase
    {
        public DotNetCoreRuntimeVersion10Tests(ITestOutputHelper output, TestTempDirTestFixture testTempDirTestFixture)
            : base(output, testTempDirTestFixture)
        {
        }

        [Fact]
        public async Task CanBuildAndRun_NetCoreApp10WebApp()
        {
            // Arrange
            var dotNetCoreVersion = "1.0";
            var hostDir = Path.Combine(_hostSamplesDir, "DotNetCore", "aspnetcore10");
            var volume = DockerVolume.CreateMirror(hostDir);
            var appDir = volume.ContainerDir;
            var appOutputDir = $"{appDir}/myoutputdir";
            var buildImageScript = new ShellScriptBuilder()
                .AddCommand($"oryx build {appDir} --platform dotnet --language-version {dotNetCoreVersion} -o {appOutputDir}")
                .ToString();
            var runtimeImageScript = new ShellScriptBuilder()
                .AddCommand(
                $"oryx -appPath {appOutputDir} -bindPort {ContainerPort}")
                .AddCommand(DefaultStartupFilePath)
                .ToString();

            await EndToEndTestHelper.BuildRunAndAssertAppAsync(
                NetCoreApp11WebApp,
                _output,
                volume,
                "/bin/sh",
                new[]
                {
                    "-c",
                    buildImageScript
                },
<<<<<<< HEAD
                $"{_imageBase}/dotnetcore:{dotNetCoreVersion}",
=======
                GenerateRuntimeImage("dotnetcore", dotNetCoreVersion),
>>>>>>> d7c499f4
                ContainerPort,
                "/bin/sh",
                new[]
                {
                    "-c",
                    runtimeImageScript
                },
                async (hostPort) =>
                {
                    var data = await _httpClient.GetStringAsync($"http://localhost:{hostPort}/");
                    Assert.Contains("Hello World!", data);
                });
        }
    }
}<|MERGE_RESOLUTION|>--- conflicted
+++ resolved
@@ -48,11 +48,7 @@
                     "-c",
                     buildImageScript
                 },
-<<<<<<< HEAD
-                $"{_imageBase}/dotnetcore:{dotNetCoreVersion}",
-=======
                 GenerateRuntimeImage("dotnetcore", dotNetCoreVersion),
->>>>>>> d7c499f4
                 ContainerPort,
                 "/bin/sh",
                 new[]
