--- conflicted
+++ resolved
@@ -210,13 +210,7 @@
 RUN . /tmp/scripts/__pythonVersions.sh && set -ex \
  && ln -s $PYTHON27_VERSION /opt/python/2.7 \
  && ln -s 2.7 /opt/python/2 \
-<<<<<<< HEAD
- && ln -s $PYTHON36_VERSION /opt/python/3.6 \
- && ln -s $PYTHON38_VERSION /opt/python/3.8.0 \
- && ln -s $PYTHON38_VERSION /opt/python/3.8
-=======
  && ln -s $PYTHON36_VERSION /opt/python/3.6
->>>>>>> 0f11425d
   
 # This stage is a no-op and exists to satisfy a pattern of building different
 # stages in buildBuildImages.sh file
