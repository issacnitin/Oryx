const Sequelize = require('sequelize');

<<<<<<< HEAD
module.exports = function defineUser(sql)
{
    var user = sql.define('user', {
=======
module.exports = function defineUser(sequelize) {
    var user = sequelize.define('user', {
>>>>>>> f87dc7e4
        id: {
            type: Sequelize.STRING,
            primaryKey: true
        },
        authType: Sequelize.STRING
    },
    {   classMethods: {
        associate: function associate(profile) {
            user.hasOne(profile, { onDelete: 'cascade', hooks:true});
        }
    }
    });

    return  { user };
};<|MERGE_RESOLUTION|>--- conflicted
+++ resolved
@@ -1,13 +1,7 @@
 const Sequelize = require('sequelize');
 
-<<<<<<< HEAD
-module.exports = function defineUser(sql)
-{
+module.exports = function defineUser(sql) {
     var user = sql.define('user', {
-=======
-module.exports = function defineUser(sequelize) {
-    var user = sequelize.define('user', {
->>>>>>> f87dc7e4
         id: {
             type: Sequelize.STRING,
             primaryKey: true
